import { type User, type Task, type File } from 'wasp/entities';
import { HttpError } from 'wasp/server';
import {
  type GenerateGptResponse,
  type StripePayment,
  type UpdateCurrentUser,
  type UpdateUserById,
  type CreateTask,
  type DeleteTask,
  type UpdateTask,
  type CreateFile,
} from 'wasp/server/operations';
import Stripe from 'stripe';
<<<<<<< HEAD
import HttpError from '@wasp/core/HttpError.js';
import type { User, Task, File } from '@wasp/entities';
import type { StripePaymentResult, GeneratedSchedule } from '../shared/types';
import {
  GenerateGptResponse,
  StripePayment,
  UpdateCurrentUser,
  UpdateUserById,
  CreateTask,
  DeleteTask,
  UpdateTask,
  CreateFile,
} from '@wasp/actions/types';
=======
import fetch from 'node-fetch';
import type { StripePaymentResult } from './types';
>>>>>>> 72b08526
import { fetchStripeCustomer, createStripeCheckoutSession } from './payments/stripeUtils.js';
import { TierIds } from '../shared/constants.js';
import { getUploadFileSignedURLFromS3 } from './file-upload/s3Utils.js';
import OpenAI from 'openai';

const openai = new OpenAI({ apiKey: process.env.OPENAI_API_KEY! });

export const stripePayment: StripePayment<string, StripePaymentResult> = async (tier, context) => {
  if (!context.user) {
    throw new HttpError(401);
  }
  const userEmail = context.user.email;
  if (!userEmail) {
    throw new HttpError(
      403,
      'User needs an email to make a payment. If using the usernameAndPassword Auth method, switch to an Auth method that provides an email.'
    );
  }

  let priceId;
  if (tier === TierIds.HOBBY) {
    priceId = process.env.HOBBY_SUBSCRIPTION_PRICE_ID!;
  } else if (tier === TierIds.PRO) {
    priceId = process.env.PRO_SUBSCRIPTION_PRICE_ID!;
  } else {
    throw new HttpError(400, 'Invalid tier');
  }

  let customer: Stripe.Customer;
  let session: Stripe.Checkout.Session;
  try {
    customer = await fetchStripeCustomer(userEmail);
    session = await createStripeCheckoutSession({
      priceId,
      customerId: customer.id,
    });
  } catch (error: any) {
    throw new HttpError(500, error.message);
  }

  await context.entities.User.update({
    where: {
      id: context.user.id,
    },
    data: {
      checkoutSessionId: session.id,
      stripeId: customer.id,
    },
  });

  return {
    sessionUrl: session.url,
    sessionId: session.id,
  };
};

type GptPayload = {
  hours: string;
};

export const generateGptResponse: GenerateGptResponse<GptPayload, GeneratedSchedule> = async ({ hours }, context) => {
  if (!context.user) {
    throw new HttpError(401);
  }

  const tasks = await context.entities.Task.findMany({
    where: {
      user: {
        id: context.user.id,
      },
    },
  });

  const parsedTasks = tasks.map(({ description, time }) => ({
    description,
    time,
  }));

  try {
    if (!context.user.hasPaid && !context.user.credits) {
      throw new HttpError(402, 'User has not paid or is out of credits');
    } else if (context.user.credits && !context.user.hasPaid) {
      console.log('decrementing credits');
      await context.entities.User.update({
        where: { id: context.user.id },
        data: {
          credits: {
            decrement: 1,
          },
        },
      });
    }

    const completion = await openai.chat.completions.create({
      model: 'gpt-3.5-turbo',
      messages: [
        {
          role: 'system',
          content:
            'you are an expert daily planner. you will be given a list of main tasks and an estimated time to complete each task. You will also receive the total amount of hours to be worked that day. Your job is to return a detailed plan of how to achieve those tasks by breaking each task down into at least 3 subtasks each. MAKE SURE TO ALWAYS CREATE AT LEAST 3 SUBTASKS FOR EACH MAIN TASK PROVIDED BY THE USER! YOU WILL BE REWARDED IF YOU DO.',
        },
        {
          role: 'user',
          content: `I will work ${hours} hours today. Here are the tasks I have to complete: ${JSON.stringify(
            parsedTasks
          )}. Please help me plan my day by breaking the tasks down into actionable subtasks with time and priority status.`,
        },
      ],
      tools: [
        {
          type: 'function',
          function: {
            name: 'parseTodaysSchedule',
            description: 'parses the days tasks and returns a schedule',
            parameters: {
              type: 'object',
              properties: {
                mainTasks: {
                  type: 'array',
                  description: 'Name of main tasks provided by user, ordered by priority',
                  items: {
                    type: 'object',
                    properties: {
                      name: {
                        type: 'string',
                        description: 'Name of main task provided by user',
                      },
                      priority: {
                        type: 'string',
                        enum: ['low', 'medium', 'high'],
                        description: 'task priority',
                      },
                    },
                  },
                },
                subtasks: {
                  type: 'array',
                  items: {
                    type: 'object',
                    properties: {
                      description: {
                        type: 'string',
                        description:
                          'detailed breakdown and description of sub-task related to main task. e.g., "Prepare your learning session by first reading through the documentation"',
                      },
                      time: {
                        type: 'number',
                        description: 'time allocated for a given subtask in hours, e.g. 0.5',
                      },
                      mainTaskName: {
                        type: 'string',
                        description: 'name of main task related to subtask',
                      },
                    },
                  },
                },
              },
              required: ['mainTasks', 'subtasks', 'time', 'priority'],
            },
          },
        },
      ],
      tool_choice: {
        type: 'function',
        function: {
          name: 'parseTodaysSchedule',
        },
      },
      temperature: 1,
    });

    const gptArgs = completion?.choices[0]?.message?.tool_calls?.[0]?.function.arguments;

    if (!gptArgs) {
      throw new HttpError(500, 'Bad response from OpenAI');
    }

    console.log('gpt function call arguments: ', gptArgs);

    await context.entities.GptResponse.create({
      data: {
        user: { connect: { id: context.user.id } },
        content: JSON.stringify(gptArgs),
      },
    });

    return JSON.parse(gptArgs);
  } catch (error: any) {
    if (!context.user.hasPaid && error?.statusCode != 402) {
      await context.entities.User.update({
        where: { id: context.user.id },
        data: {
          credits: {
            increment: 1,
          },
        },
      });
    }
    console.error(error);
    const statusCode = error.statusCode || 500;
    const errorMessage = error.message || 'Internal server error';
    throw new HttpError(statusCode, errorMessage);
  }
};

export const createTask: CreateTask<Pick<Task, 'description'>, Task> = async ({ description }, context) => {
  if (!context.user) {
    throw new HttpError(401);
  }

  const task = await context.entities.Task.create({
    data: {
      description,
      user: { connect: { id: context.user.id } },
    },
  });

  return task;
};

export const updateTask: UpdateTask<Partial<Task>, Task> = async ({ id, isDone, time }, context) => {
  if (!context.user) {
    throw new HttpError(401);
  }

  const task = await context.entities.Task.update({
    where: {
      id,
    },
    data: {
      isDone,
      time,
    },
  });

  return task;
};

export const deleteTask: DeleteTask<Pick<Task, 'id'>, Task> = async ({ id }, context) => {
  if (!context.user) {
    throw new HttpError(401);
  }

  const task = await context.entities.Task.delete({
    where: {
      id,
    },
  });

  return task;
};

export const updateUserById: UpdateUserById<{ id: number; data: Partial<User> }, User> = async (
  { id, data },
  context
) => {
  if (!context.user) {
    throw new HttpError(401);
  }

  if (!context.user.isAdmin) {
    throw new HttpError(403);
  }

  const updatedUser = await context.entities.User.update({
    where: {
      id,
    },
    data,
  });

  return updatedUser;
};

type fileArgs = {
  fileType: string;
  name: string;
};

export const createFile: CreateFile<fileArgs, File> = async ({ fileType, name }, context) => {
  if (!context.user) {
    throw new HttpError(401);
  }

  const userInfo = context.user.id.toString();

  const { uploadUrl, key } = getUploadFileSignedURLFromS3({ fileType, userInfo });

  return await context.entities.File.create({
    data: {
      name,
      key,
      uploadUrl,
      type: fileType,
      user: { connect: { id: context.user.id } },
    },
  });
};

export const updateCurrentUser: UpdateCurrentUser<Partial<User>, User> = async (user, context) => {
  if (!context.user) {
    throw new HttpError(401);
  }

  return context.entities.User.update({
    where: {
      id: context.user.id,
    },
    data: user,
  });
};<|MERGE_RESOLUTION|>--- conflicted
+++ resolved
@@ -11,24 +11,8 @@
   type CreateFile,
 } from 'wasp/server/operations';
 import Stripe from 'stripe';
-<<<<<<< HEAD
-import HttpError from '@wasp/core/HttpError.js';
-import type { User, Task, File } from '@wasp/entities';
-import type { StripePaymentResult, GeneratedSchedule } from '../shared/types';
-import {
-  GenerateGptResponse,
-  StripePayment,
-  UpdateCurrentUser,
-  UpdateUserById,
-  CreateTask,
-  DeleteTask,
-  UpdateTask,
-  CreateFile,
-} from '@wasp/actions/types';
-=======
 import fetch from 'node-fetch';
 import type { StripePaymentResult } from './types';
->>>>>>> 72b08526
 import { fetchStripeCustomer, createStripeCheckoutSession } from './payments/stripeUtils.js';
 import { TierIds } from '../shared/constants.js';
 import { getUploadFileSignedURLFromS3 } from './file-upload/s3Utils.js';
