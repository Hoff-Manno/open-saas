--- conflicted
+++ resolved
@@ -6,7 +6,6 @@
 
   return (
     <div>
-<<<<<<< HEAD
       <label
         htmlFor="checkboxLabelOne"
         className="flex cursor-pointer select-none items-center"
@@ -16,14 +15,6 @@
             type="checkbox"
             id="checkboxLabelOne"
             className="sr-only"
-=======
-      <label htmlFor='checkboxLabelFour' className='flex cursor-pointer select-none items-center'>
-        <div className='relative'>
-          <input
-            type='checkbox'
-            id='checkboxLabelFour'
-            className='sr-only'
->>>>>>> 8663b347
             onChange={() => {
               setIsChecked(!isChecked);
             }}
