## Welcome to your new SaaS App! 🎉
<a href="https://www.producthunt.com/posts/open-saas?utm_source=badge-featured&utm_medium=badge&utm_souce=badge-open&#0045;saas" target="_blank"><img src="https://api.producthunt.com/widgets/embed-image/v1/featured.svg?post_id=436467&theme=light" alt="Open&#0032;SaaS - Open&#0045;source&#0032;&#0038;&#0032;100&#0037;&#0032;free&#0032;React&#0032;&#0038;&#0032;Node&#0046;js&#0032;SaaS&#0032;starter&#0033; | Product Hunt" style="width: 250px; height: 54px;" width="250" height="54" /></a>

https://github.com/wasp-lang/open-saas/assets/70215737/5ff289b1-12b9-4b46-aa90-a6a3122de93e

You've decided to build a SaaS app with the Open SaaS template. Great choice! 

This template is:

1. fully open-source
2. completely free to use and distribute
3. comes with a ton of features out of the box!
4. focused on free, open-source services, where possible

🧑‍💻 Check it out in action here: [OpenSaaS.sh](https://opensaas.sh)  
📚 Check out the Docs here: [Open SaaS Docs](https://docs.opensaas.sh)

## What's inside?

The template itself is built on top of some very powerful tools and frameworks, including:

- 🐝 [Wasp](https://wasp-lang.dev) - a full-stack React, NodeJS, Prisma framework with superpowers
- 🚀 [Astro](https://starlight.astro.build/) - Astro's lightweight "Starlight" template for documentation and blog
- 💸 [Stripe](https://stripe.com) - for products and payments
- 📈 [Plausible](https://plausible.io) or [Google](https://analytics.google.com/) Analytics
- 🤖 [OpenAI](https://openai.com) - OpenAI API integrated into the app or [Replicate](https://replicate.com/) (coming soon 👀)
- 📦 [AWS S3](https://aws.amazon.com/s3/) - for file uploads
- 📧 [SendGrid](https://sendgrid.com), [MailGun](https://mailgun.com), or SMTP - for email sending
- 💅 [TailwindCSS](https://tailwindcss.com) - for styling
- 🧑‍💼 [TailAdmin](https://tailadmin.com/) - admin dashboard & components for TailwindCSS

Because we're using Wasp as the full-stack framework, we can leverage a lot of its features to build our SaaS in record time, including:

- 🔐 [Full-stack Authentication](https://wasp-lang.dev/docs/auth/overview) - Email verified + social Auth in a few lines of code.
- ⛑ [End-to-end Type Safety](https://wasp-lang.dev/docs/data-model/operations/overview) - Type your backend functions and get inferred types on the front-end automatically, without the need to install or configure any third-party libraries. Oh, and type-safe Links, too!
- 🤖 [Jobs](https://wasp-lang.dev/docs/advanced/jobs) - Run cron jobs in the background or set up queues simply by defining a function in the config file.
- 🚀 [One-command Deploy](https://wasp-lang.dev/docs/advanced/deployment/overview) - Easily deploy via the CLI to [Fly.io](https://fly.io), or to other providers like [Railway](https://railway.app) and [Netlify](https://netlify.com).

You also get access to Wasp's diverse, helpful community if you get stuck or need help.
- 🤝 [Wasp Discord](https://discord.gg/aCamt5wCpS)

## Getting Started

### Simple Instructions

<<<<<<< HEAD
First, install the latest version of [Wasp](https://wasp.sh/)
=======
First, to install the latest version of [Wasp](https://wasp.sh/) on macOS, Linux, or Windows with WSL, run the following command:
>>>>>>> 8663b347
```bash
curl -sSL https://get.wasp-lang.dev/installer.sh | sh
```

Then, create a new SaaS app with the following command:

```bash
wasp new -t saas
```

This will clone a **clean copy of the Open SaaS template** into a new directory, and you can start building your SaaS app right away!

### Detailed Instructions

For everything you need to know about getting started and using this template, check out the [Open SaaS Docs](https://docs.opensaas.sh).

We've documented everything in great detail, including installation instructions, pulling updates to the template, guides for integrating services, SEO, deployment, and more. 🚀

## Changes & Contributions
Note that we've tried to get as many of the core features of a SaaS app into this template as possible, but there still might be some missing features or functionality.

We could always use some help tying up loose ends, so consider [contributing](https://github.com/wasp-lang/open-saas/blob/main/CONTRIBUTING.md)!

As there are a few things to know and consider when contributing, please make sure to read the [CONTRIBUTING.md](https://github.com/wasp-lang/open-saas/blob/main/CONTRIBUTING.md) in this Repo.

## Getting Help & Providing Feedback

There are two ways to get help or provide feedback (and we try to always respond quickly!):
1. [Open an issue](https://github.com/wasp-lang/open-saas/issues)
2. [Wasp Discord](https://discord.gg/aCamt5wCpS) -- please direct questions to the #🙋questions forum channel<|MERGE_RESOLUTION|>--- conflicted
+++ resolved
@@ -43,11 +43,7 @@
 
 ### Simple Instructions
 
-<<<<<<< HEAD
-First, install the latest version of [Wasp](https://wasp.sh/)
-=======
 First, to install the latest version of [Wasp](https://wasp.sh/) on macOS, Linux, or Windows with WSL, run the following command:
->>>>>>> 8663b347
 ```bash
 curl -sSL https://get.wasp-lang.dev/installer.sh | sh
 ```
