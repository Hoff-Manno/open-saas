--- conflicted
+++ resolved
@@ -83,9 +83,6 @@
 +      email: "vince@wasp-lang.dev"
      },
    },
-<<<<<<< HEAD
- }
-=======
  }
 @@ -125,7 +123,10 @@
    email                     String?         @unique
@@ -98,5 +95,4 @@
 +  isMockUser                Boolean         @default(false)
  
    stripeId                  String?         @unique
-   checkoutSessionId         String?
->>>>>>> f52bc42d
+   checkoutSessionId         String?