import { type SubscriptionStatus } from '../../../payment/plans';
import { useQuery, getPaginatedUsers } from 'wasp/client/operations';
import { useState, useEffect } from 'react';
import SwitcherOne from '../../elements/forms/SwitcherOne';
import LoadingSpinner from '../../layout/LoadingSpinner';
import DropdownEditDelete from './DropdownEditDelete';
import { updateIsUserAdminById } from 'wasp/client/operations';
import { type User } from 'wasp/entities';

function AdminSwitch({ id, isAdmin }: Pick<User, 'id' | 'isAdmin'>) {
  return (
    <SwitcherOne isOn={isAdmin} onChange={(value) => updateIsUserAdminById({ id: id, isAdmin: value })} />
  );
}

<<<<<<< HEAD
const UsersTable = () => {
  const [currentPage, setCurrentPage] = useState(1);
  const [emailFilter, setEmailFilter] = useState<string>('');
=======
function UsersTable() {
  const [skip, setskip] = useState(0);
  const [page, setPage] = useState(1);
  const [email, setEmail] = useState<string | undefined>(undefined);
>>>>>>> ba623203
  const [isAdminFilter, setIsAdminFilter] = useState<boolean | undefined>(undefined);
  const [subscriptionStatusFilter, setSubcriptionStatusFilter] = useState<SubscriptionStatus[]>([]);

  const skipPages = currentPage - 1;

  const { data, isLoading } = useQuery(getPaginatedUsers, {
    skipPages,
    filter: {
      ...(emailFilter && { emailContains: emailFilter }),
      ...(isAdminFilter !== undefined && { isAdmin: isAdminFilter }),
      ...(subscriptionStatusFilter?.length > 0 && { subscriptionStatusIn: subscriptionStatusFilter }),
    },
  });

  useEffect(
    function backToPageOne() {
      setCurrentPage(1);
    },
    [emailFilter, subscriptionStatusFilter, isAdminFilter]
  );

  return (
    <div className='flex flex-col gap-4'>
      <div className='rounded-sm border border-stroke bg-white shadow-default dark:border-strokedark dark:bg-boxdark'>
        <div className='flex-col flex items-start justify-between p-6 gap-3 w-full bg-gray-100/40 dark:bg-gray-700/50'>
          <span className='text-sm font-medium'>Filters:</span>
          <div className='flex items-center justify-between gap-3 w-full px-2'>
            <div className='relative flex items-center gap-3 '>
              <label htmlFor='email-filter' className='block text-sm text-gray-700 dark:text-white'>
                email:
              </label>
              <input
                type='text'
                id='email-filter'
                placeholder='dude@example.com'
                onChange={(e) => {
                  setEmailFilter(e.currentTarget.value);
                }}
                className='rounded border border-stroke py-2 px-5 bg-white outline-none transition focus:border-primary active:border-primary disabled:cursor-default disabled:bg-whiter dark:border-form-strokedark dark:bg-form-input dark:focus:border-primary'
              />
              <label htmlFor='status-filter' className='block text-sm ml-2 text-gray-700 dark:text-white'>
                status:
              </label>
              <div className='flex-grow relative z-20 rounded border border-stroke pr-8 outline-none bg-white transition focus:border-primary active:border-primary dark:border-form-strokedark dark:bg-form-input'>
                <div className='flex items-center'>
                  {!!subscriptionStatusFilter && subscriptionStatusFilter.length > 0 ? (
                    subscriptionStatusFilter.map((opt) => (
                      <span
                        key={opt}
                        className='z-30 flex items-center my-1 mx-2 py-1 px-2 outline-none transition focus:border-primary active:border-primary disabled:cursor-default disabled:bg-whiter dark:border-form-strokedark dark:bg-form-input dark:focus:border-primary'
                      >
                        {opt ? opt : 'has not subscribed'}
                        <span
                          onClick={(e) => {
                            e.stopPropagation();
                            setSubcriptionStatusFilter((prevValue) => {
                              return prevValue?.filter((val) => val !== opt);
                            });
                          }}
                          className='z-30 cursor-pointer pl-2 hover:text-danger'
                        >
                          <XIcon />
                        </span>
                      </span>
                    ))
                  ) : (
                    <span className='bg-white text-gray-500 py-2 px-5 outline-none transition focus:border-primary active:border-primary disabled:cursor-default disabled:bg-whiter dark:border-form-strokedark dark:bg-form-input dark:focus:border-primary'>
                      Select Status Filters
                    </span>
                  )}
                </div>
                <select
                  onChange={(e) => {
                    const targetValue = e.target.value === '' ? null : e.target.value;
                    setSubcriptionStatusFilter((prevValue) => {
                      if (prevValue?.includes(targetValue as SubscriptionStatus)) {
                        return prevValue?.filter((val) => val !== targetValue);
                      } else if (!!prevValue) {
                        return [...prevValue, targetValue as SubscriptionStatus];
                      } else {
                        return prevValue;
                      }
                    });
                  }}
                  name='status-filter'
                  id='status-filter'
                  className='absolute top-0 left-0 z-20 h-full w-full bg-white opacity-0'
                >
                  <option value=''>Select filters</option>
                  {['past_due', 'cancel_at_period_end', 'active', 'deleted', null].map((status) => {
                    if (!subscriptionStatusFilter.includes(status as SubscriptionStatus)) {
                      return (
                        <option key={status} value={status || ''}>
                          {status ? status : 'has not subscribed'}
                        </option>
                      );
                    }
                  })}
                </select>
                <span className='absolute top-1/2 right-4 z-10 -translate-y-1/2'>
                  <ChevronDownIcon />
                </span>
              </div>
              <div className='flex items-center gap-2'>
                <label htmlFor='isAdmin-filter' className='block text-sm ml-2 text-gray-700 dark:text-white'>
                  isAdmin:
                </label>
                <select
                  name='isAdmin-filter'
                  onChange={(e) => {
                    if (e.target.value === 'both') {
                      setIsAdminFilter(undefined);
                    } else {
                      setIsAdminFilter(e.target.value === 'true');
                    }
                  }}
                  className='relative z-20 w-full appearance-none rounded border border-stroke bg-white p-2 pl-4 pr-8  outline-none transition focus:border-primary active:border-primary dark:border-form-strokedark dark:bg-form-input'
                >
                  <option value='both'>both</option>
                  <option value='true'>true</option>
                  <option value='false'>false</option>
                </select>
              </div>
            </div>
            {!isLoading && (
              <div className='max-w-60'>
                <span className='text-md mr-2 text-black dark:text-white'>page</span>
                <input
                  type='number'
                  min={1}
                  defaultValue={currentPage}
                  max={data?.totalPages}
                  onChange={(e) => {
                    const value = parseInt(e.currentTarget.value);
                    if (data?.totalPages && value <= data?.totalPages && value > 0) {
                      setCurrentPage(value);
                    }
                  }}
                  className='rounded-md border-1 border-stroke bg-transparent  px-4 font-medium outline-none transition focus:border-primary active:border-primary dark:border-form-strokedark dark:bg-form-input dark:focus:border-primary'
                />
                <span className='text-md text-black dark:text-white'> / {data?.totalPages} </span>
              </div>
            )}
          </div>
        </div>

        <div className='grid grid-cols-9 border-t-4  border-stroke py-4.5 px-4 dark:border-strokedark md:px-6 '>
          <div className='col-span-3 flex items-center'>
            <p className='font-medium'>Email / Username</p>
          </div>
          <div className='col-span-2 flex items-center'>
            <p className='font-medium'>Subscription Status</p>
          </div>
          <div className='col-span-2 flex items-center'>
            <p className='font-medium'>Stripe ID</p>
          </div>
          <div className='col-span-1 flex items-center'>
            <p className='font-medium'>Is Admin</p>
          </div>
          <div className='col-span-1 flex items-center'>
            <p className='font-medium'></p>
          </div>
        </div>
        {isLoading && (
          <div className='-mt-40'>
            <LoadingSpinner />
          </div>
        )}
        {!!data?.users &&
          data?.users?.length > 0 &&
          data.users.map((user) => (
            <div
              key={user.id}
              className='grid grid-cols-9 gap-4 border-t border-stroke py-4.5 px-4 dark:border-strokedark  md:px-6 '
            >
              <div className='col-span-3 flex items-center'>
                <div className='flex flex-col gap-1 '>
                  <p className='text-sm text-black dark:text-white'>{user.email}</p>
                  <p className='text-sm text-black dark:text-white'>{user.username}</p>
                </div>
              </div>
              <div className='col-span-2 flex items-center'>
                <p className='text-sm text-black dark:text-white'>{user.subscriptionStatus}</p>
              </div>
              <div className='col-span-2 flex items-center'>
                <p className='text-sm text-meta-3'>{user.paymentProcessorUserId}</p>
              </div>
              <div className='col-span-1 flex items-center'>
                <div className='text-sm text-black dark:text-white'>
                  <AdminSwitch {...user} />
                </div>
              </div>
              <div className='col-span-1 flex items-center'>
                <DropdownEditDelete />
              </div>
            </div>
          ))}
      </div>
    </div>
  );
}

function ChevronDownIcon() {
  return (
    <svg width='24' height='24' viewBox='0 0 24 24' fill='none' xmlns='http://www.w3.org/2000/svg'>
      <g opacity='0.8'>
        <path
          fillRule='evenodd'
          clipRule='evenodd'
          d='M5.29289 8.29289C5.68342 7.90237 6.31658 7.90237 6.70711 8.29289L12 13.5858L17.2929 8.29289C17.6834 7.90237 18.3166 7.90237 18.7071 8.29289C19.0976 8.68342 19.0976 9.31658 18.7071 9.70711L12.7071 15.7071C12.3166 16.0976 11.6834 16.0976 11.2929 15.7071L5.29289 9.70711C4.90237 9.31658 4.90237 8.68342 5.29289 8.29289Z'
          fill='#637381'
        ></path>
      </g>
    </svg>
  );
}

function XIcon() {
  return (
    <svg width='14' height='14' viewBox='0 0 12 12' fill='none' xmlns='http://www.w3.org/2000/svg'>
      <path
        fillRule='evenodd'
        clipRule='evenodd'
        d='M9.35355 3.35355C9.54882 3.15829 9.54882 2.84171 9.35355 2.64645C9.15829 2.45118 8.84171 2.45118 8.64645 2.64645L6 5.29289L3.35355 2.64645C3.15829 2.45118 2.84171 2.45118 2.64645 2.64645C2.45118 2.84171 2.45118 3.15829 2.64645 3.35355L5.29289 6L2.64645 8.64645C2.45118 8.84171 2.45118 9.15829 2.64645 9.35355C2.84171 9.54882 3.15829 9.54882 3.35355 9.35355L6 6.70711L8.64645 9.35355C8.84171 9.54882 9.15829 9.54882 9.35355 9.35355C9.54882 9.15829 9.54882 8.84171 9.35355 8.64645L6.70711 6L9.35355 3.35355Z'
        fill='currentColor'
      ></path>
    </svg>
  );
}

export default UsersTable;<|MERGE_RESOLUTION|>--- conflicted
+++ resolved
@@ -13,16 +13,9 @@
   );
 }
 
-<<<<<<< HEAD
 const UsersTable = () => {
   const [currentPage, setCurrentPage] = useState(1);
   const [emailFilter, setEmailFilter] = useState<string>('');
-=======
-function UsersTable() {
-  const [skip, setskip] = useState(0);
-  const [page, setPage] = useState(1);
-  const [email, setEmail] = useState<string | undefined>(undefined);
->>>>>>> ba623203
   const [isAdminFilter, setIsAdminFilter] = useState<boolean | undefined>(undefined);
   const [subscriptionStatusFilter, setSubcriptionStatusFilter] = useState<SubscriptionStatus[]>([]);
 
