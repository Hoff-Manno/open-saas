--- conflicted
+++ resolved
@@ -7,12 +7,9 @@
 import { getCustomer } from '@lemonsqueezy/lemonsqueezy.js';
 import crypto from 'crypto';
 import { requireNodeEnvVar } from '../../server/utils';
-<<<<<<< HEAD
 import { parseWebhookPayload, type OrderData, type SubscriptionData } from './webhookPayload';
 import { assertUnreachable } from '../../shared/utils';
 import { UnhandledWebhookEventError } from '../errors';
-=======
->>>>>>> dd334e28
 
 export const lemonSqueezyWebhook: PaymentsWebhook = async (request, response, context) => {
   try {
@@ -113,19 +110,11 @@
 }
 
 async function handleSubscriptionCreated(
-<<<<<<< HEAD
   data: SubscriptionData,
   userId: string,
   prismaUserDelegate: PrismaClient['user']
 ) {
   const { customer_id, status, variant_id } = data.attributes;
-=======
-  data: Subscription,
-  userId: string,
-  prismaUserDelegate: PrismaClient['user']
-) {
-  const { customer_id, status, variant_id } = data.data.attributes;
->>>>>>> dd334e28
   const lemonSqueezyId = customer_id.toString();
 
   const planId = getPlanIdByVariantId(variant_id.toString());
@@ -150,19 +139,11 @@
 
 // NOTE: LemonSqueezy's 'subscription_updated' event is sent as a catch-all and fires even after 'subscription_created' & 'order_created'.
 async function handleSubscriptionUpdated(
-<<<<<<< HEAD
   data: SubscriptionData,
   userId: string,
   prismaUserDelegate: PrismaClient['user']
 ) {
   const { customer_id, status, variant_id } = data.attributes;
-=======
-  data: Subscription,
-  userId: string,
-  prismaUserDelegate: PrismaClient['user']
-) {
-  const { customer_id, status, variant_id } = data.data.attributes;
->>>>>>> dd334e28
   const lemonSqueezyId = customer_id.toString();
 
   const planId = getPlanIdByVariantId(variant_id.toString());
@@ -188,19 +169,11 @@
 }
 
 async function handleSubscriptionCancelled(
-<<<<<<< HEAD
   data: SubscriptionData,
   userId: string,
   prismaUserDelegate: PrismaClient['user']
 ) {
   const { customer_id } = data.attributes;
-=======
-  data: Subscription,
-  userId: string,
-  prismaUserDelegate: PrismaClient['user']
-) {
-  const { customer_id } = data.data.attributes;
->>>>>>> dd334e28
   const lemonSqueezyId = customer_id.toString();
 
   await updateUserLemonSqueezyPaymentDetails(
@@ -217,19 +190,11 @@
 }
 
 async function handleSubscriptionExpired(
-<<<<<<< HEAD
   data: SubscriptionData,
   userId: string,
   prismaUserDelegate: PrismaClient['user']
 ) {
   const { customer_id } = data.attributes;
-=======
-  data: Subscription,
-  userId: string,
-  prismaUserDelegate: PrismaClient['user']
-) {
-  const { customer_id } = data.data.attributes;
->>>>>>> dd334e28
   const lemonSqueezyId = customer_id.toString();
 
   await updateUserLemonSqueezyPaymentDetails(
@@ -267,4 +232,4 @@
     throw new Error(`No plan with LemonSqueezy variant id ${variantId}`);
   }
   return planId;
-}
+}