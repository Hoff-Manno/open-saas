--- conflicted
+++ resolved
@@ -13,6 +13,7 @@
 import {
   InvoicePaidData,
   parseWebhookPayload,
+  PaymentIntentSucceededData,
   SessionCompletedData,
   SubscriptionDeletedData,
   SubscriptionUpdatedData,
@@ -43,6 +44,9 @@
       case 'invoice.paid':
         await handleInvoicePaid(payload.data, prismaUserDelegate);
         break;
+      case 'payment_intent.succeeded':
+        await handlePaymentIntentSucceeded(payload.data, prismaUserDelegate);
+        break;
       case 'customer.subscription.updated':
         await handleCustomerSubscriptionUpdated(payload.data, prismaUserDelegate);
         break;
@@ -58,7 +62,6 @@
     }
     return response.json({ received: true }); // Stripe expects a 200 response to acknowledge receipt of the webhook
   } catch (err) {
-<<<<<<< HEAD
     if (err instanceof UnhandledWebhookEventError) {
       return response.status(200).json({ received: true });
     }
@@ -69,38 +72,6 @@
     } else {
       return response.status(400).json({ error: 'Error Processing Stripe Webhook Event' });
     }
-=======
-    throw new HttpError(400, 'Error Constructing Stripe Webhook Event');
-  }
-  const prismaUserDelegate = context.entities.User;
-  switch (event.type) {
-    case 'checkout.session.completed':
-      const session = event.data.object as Stripe.Checkout.Session;
-      await handleCheckoutSessionCompleted(session, prismaUserDelegate);
-      break;
-    case 'invoice.paid':
-      const invoice = event.data.object as Stripe.Invoice;
-      await handleInvoicePaid(invoice, prismaUserDelegate);
-      break;
-    case 'payment_intent.succeeded':
-      const paymentIntent = event.data.object as Stripe.PaymentIntent;
-      await handlePaymentIntentSucceeded(paymentIntent, prismaUserDelegate);
-      break;
-    case 'customer.subscription.updated':
-      const updatedSubscription = event.data.object as Stripe.Subscription;
-      await handleCustomerSubscriptionUpdated(updatedSubscription, prismaUserDelegate);
-      break;
-    case 'customer.subscription.deleted':
-      const deletedSubscription = event.data.object as Stripe.Subscription;
-      await handleCustomerSubscriptionDeleted(deletedSubscription, prismaUserDelegate);
-      break;
-    default:
-      // If you'd like to handle more events, you can add more cases above.
-      // When deploying your app, you configure your webhook in the Stripe dashboard to only send the events that you're
-      // handling above and that are necessary for the functioning of your app. See: https://docs.opensaas.sh/guides/deploying/#setting-up-your-stripe-webhook 
-      // In development, it is likely that you will receive other events that you are not handling, and that's fine. These can be ignored without any issues.
-      console.error('Unhandled event type: ', event.type);
->>>>>>> e1a94360
   }
 };
 
@@ -131,13 +102,9 @@
   const lineItems = await getSubscriptionLineItemsBySessionId(session.id).catch((e) => {
     throw new HttpError(500, e.message);
   });
-<<<<<<< HEAD
 
   const lineItemPriceId = extractPriceId(lineItems);
 
-=======
-  const lineItemPriceId = extractPriceId(line_items);
->>>>>>> e1a94360
   const planId = getPlanIdByPriceId(lineItemPriceId);
   const plan = paymentPlans[planId];
   if (plan.effect.kind === 'credits') {
@@ -145,29 +112,22 @@
   }
   const { subscriptionPlan } = getPlanEffectPaymentDetails({ planId, planEffect: plan.effect });
 
-  return updateUserStripePaymentDetails(
-    { userStripeId, subscriptionPlan },
-    prismaUserDelegate
-  );
-}
-
-<<<<<<< HEAD
+  return updateUserStripePaymentDetails({ userStripeId, subscriptionPlan }, prismaUserDelegate);
+}
+
+// This is called when a subscription is purchased or renewed and payment succeeds.
+// Invoices are not created for one-time payments, so we handle them in the payment_intent.succeeded webhook.
 export async function handleInvoicePaid(invoice: InvoicePaidData, prismaUserDelegate: PrismaClient['user']) {
-=======
-// This is called when a subscription is purchased or renewed and payment succeeds. 
-// Invoices are not created for one-time payments, so we handle them in the payment_intent.succeeded webhook.
-export async function handleInvoicePaid(invoice: Stripe.Invoice, prismaUserDelegate: PrismaClient["user"]) {
->>>>>>> e1a94360
   const userStripeId = validateUserStripeIdOrThrow(invoice.customer);
   const datePaid = new Date(invoice.period_start * 1000);
   return updateUserStripePaymentDetails({ userStripeId, datePaid }, prismaUserDelegate);
 }
 
 export async function handlePaymentIntentSucceeded(
-  paymentIntent: Stripe.PaymentIntent,
-  prismaUserDelegate: PrismaClient['user']
-) {
-  // We handle invoices in the invoice.paid webhook. Invoices exist for subscription payments, 
+  paymentIntent: PaymentIntentSucceededData,
+  prismaUserDelegate: PrismaClient['user']
+) {
+  // We handle invoices in the invoice.paid webhook. Invoices exist for subscription payments,
   // but not for one-time payment/credits products which use the Stripe `payment` mode on checkout sessions.
   if (paymentIntent.invoice) {
     return;
@@ -290,7 +250,13 @@
   return planId;
 }
 
-function getPlanEffectPaymentDetails({ planId, planEffect }: { planId: PaymentPlanId, planEffect: PaymentPlanEffect}): {
+function getPlanEffectPaymentDetails({
+  planId,
+  planEffect,
+}: {
+  planId: PaymentPlanId;
+  planEffect: PaymentPlanEffect;
+}): {
   subscriptionPlan: PaymentPlanId | undefined;
   numOfCreditsPurchased: number | undefined;
 } {
