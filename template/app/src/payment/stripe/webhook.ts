import { type MiddlewareConfigFn, HttpError } from 'wasp/server';
import { type PaymentsWebhook } from 'wasp/server/api';
import { type PrismaClient } from '@prisma/client';
import express from 'express';
import type { Stripe } from 'stripe';
import { stripe } from './stripeClient';
import { paymentPlans, PaymentPlanId, type SubscriptionStatus, type PaymentPlanEffect } from '../plans';
import { updateUserStripePaymentDetails } from './paymentDetails';
import { emailSender } from 'wasp/server/email';
import { assertUnreachable } from '../../shared/utils';
import { requireNodeEnvVar } from '../../server/utils';
import { z } from 'zod';
import {
  parseWebhookPayload,
  type InvoicePaidData,
  type PaymentIntentSucceededData,
  type SessionCompletedData,
  type SubscriptionDeletedData,
  type SubscriptionUpdatedData,
} from './webhookPayload';
import { UnhandledWebhookEventError } from '../errors';

export const stripeWebhook: PaymentsWebhook = async (request, response, context) => {
  try {
    const secret = requireNodeEnvVar('STRIPE_WEBHOOK_SECRET');
    const sig = request.headers['stripe-signature'];
    if (!sig) {
      throw new HttpError(400, 'Stripe Webhook Signature Not Provided');
    }
    const rawStripeEvent = ensureStripeEvent(request, sig, secret);
    const payload = await parseWebhookPayload(rawStripeEvent).catch((e) => {
      if (e instanceof UnhandledWebhookEventError) {
        throw e;
      } else {
        console.error('Error parsing webhook payload', e);
        throw new HttpError(400, e.message);
      }
    });
    const prismaUserDelegate = context.entities.User;
    switch (payload.eventName) {
      case 'checkout.session.completed':
        await handleCheckoutSessionCompleted(payload.data, prismaUserDelegate);
        break;
      case 'invoice.paid':
        await handleInvoicePaid(payload.data, prismaUserDelegate);
        break;
      case 'payment_intent.succeeded':
        await handlePaymentIntentSucceeded(payload.data, prismaUserDelegate);
        break;
      case 'customer.subscription.updated':
        await handleCustomerSubscriptionUpdated(payload.data, prismaUserDelegate);
        break;
      case 'customer.subscription.deleted':
        await handleCustomerSubscriptionDeleted(payload.data, prismaUserDelegate);
        break;
      default:
        // If you'd like to handle more events, you can add more cases above.
        // When deploying your app, you configure your webhook in the Stripe dashboard to only send the events that you're
        // handling above and that are necessary for the functioning of your app. See: https://docs.opensaas.sh/guides/deploying/#setting-up-your-stripe-webhook
        // In development, it is likely that you will receive other events that you are not handling, and that's fine. These can be ignored without any issues.
        assertUnreachable(payload);
    }
    return response.json({ received: true }); // Stripe expects a 200 response to acknowledge receipt of the webhook
  } catch (err) {
<<<<<<< HEAD
    if (err instanceof UnhandledWebhookEventError) {
      return response.status(200).json({ received: true });
    }

    console.error('Webhook error:', err);
    if (err instanceof HttpError) {
      return response.status(err.statusCode).json({ error: err.message });
    } else {
      return response.status(400).json({ error: 'Error Processing Stripe Webhook Event' });
    }
=======
    throw new HttpError(400, 'Error Constructing Stripe Webhook Event');
  }
  const prismaUserDelegate = context.entities.User;
  switch (event.type) {
    case 'checkout.session.completed':
      const session = event.data.object as Stripe.Checkout.Session;
      await handleCheckoutSessionCompleted(session, prismaUserDelegate);
      break;
    case 'invoice.paid':
      const invoice = event.data.object as Stripe.Invoice;
      await handleInvoicePaid(invoice, prismaUserDelegate);
      break;
    case 'payment_intent.succeeded':
      const paymentIntent = event.data.object as Stripe.PaymentIntent;
      await handlePaymentIntentSucceeded(paymentIntent, prismaUserDelegate);
      break;
    case 'customer.subscription.updated':
      const updatedSubscription = event.data.object as Stripe.Subscription;
      await handleCustomerSubscriptionUpdated(updatedSubscription, prismaUserDelegate);
      break;
    case 'customer.subscription.deleted':
      const deletedSubscription = event.data.object as Stripe.Subscription;
      await handleCustomerSubscriptionDeleted(deletedSubscription, prismaUserDelegate);
      break;
    default:
      // If you'd like to handle more events, you can add more cases above.
      // When deploying your app, you configure your webhook in the Stripe dashboard to only send the events that you're
      // handling above and that are necessary for the functioning of your app. See: https://docs.opensaas.sh/guides/deploying/#setting-up-your-stripe-webhook
      // In development, it is likely that you will receive other events that you are not handling, and that's fine. These can be ignored without any issues.
      console.error('Unhandled event type: ', event.type);
>>>>>>> dd334e28
  }
};

function ensureStripeEvent(request: express.Request, sig: string | string[], secret: string): Stripe.Event {
  try {
    return stripe.webhooks.constructEvent(request.body, sig, secret);
  } catch (err) {
    throw new HttpError(500, 'Error Constructing Stripe Webhook Event');
  }
}

export const stripeMiddlewareConfigFn: MiddlewareConfigFn = (middlewareConfig) => {
  // We need to delete the default 'express.json' middleware and replace it with 'express.raw' middleware
  // because webhook data in the body of the request as raw JSON, not as JSON in the body of the request.
  middlewareConfig.delete('express.json');
  middlewareConfig.set('express.raw', express.raw({ type: 'application/json' }));
  return middlewareConfig;
};

// Because a checkout session completed could potentially result in a failed payment,
// we can update the user's payment details here, but confirm credits or a subscription
// if the payment succeeds in other, more specific, webhooks.
export async function handleCheckoutSessionCompleted(
<<<<<<< HEAD
  session: SessionCompletedData,
=======
  session: Stripe.Checkout.Session,
>>>>>>> dd334e28
  prismaUserDelegate: PrismaClient['user']
) {
  const userStripeId = session.customer;
  const lineItems = await getSubscriptionLineItemsBySessionId(session.id).catch((e) => {
    throw new HttpError(500, e.message);
  });

  const lineItemPriceId = extractPriceId(lineItems);

  const planId = getPlanIdByPriceId(lineItemPriceId);
  const plan = paymentPlans[planId];
  if (plan.effect.kind === 'credits') {
    return;
  }
  const { subscriptionPlan } = getPlanEffectPaymentDetails({ planId, planEffect: plan.effect });

  return updateUserStripePaymentDetails({ userStripeId, subscriptionPlan }, prismaUserDelegate);
}

// This is called when a subscription is purchased or renewed and payment succeeds.
// Invoices are not created for one-time payments, so we handle them in the payment_intent.succeeded webhook.
<<<<<<< HEAD
export async function handleInvoicePaid(invoice: InvoicePaidData, prismaUserDelegate: PrismaClient['user']) {
  const userStripeId = invoice.customer;
=======
export async function handleInvoicePaid(invoice: Stripe.Invoice, prismaUserDelegate: PrismaClient['user']) {
  const userStripeId = validateUserStripeIdOrThrow(invoice.customer);
>>>>>>> dd334e28
  const datePaid = new Date(invoice.period_start * 1000);
  return updateUserStripePaymentDetails({ userStripeId, datePaid }, prismaUserDelegate);
}

export async function handlePaymentIntentSucceeded(
  paymentIntent: PaymentIntentSucceededData,
  prismaUserDelegate: PrismaClient['user']
) {
  // We handle invoices in the invoice.paid webhook. Invoices exist for subscription payments,
  // but not for one-time payment/credits products which use the Stripe `payment` mode on checkout sessions.
  if (paymentIntent.invoice) {
    return;
  }

  const userStripeId = paymentIntent.customer;
  const datePaid = new Date(paymentIntent.created * 1000);

  // We capture the price id from the payment intent metadata
  // that we passed in when creating the checkout session in checkoutUtils.ts.
  const { metadata } = paymentIntent;

  if (!metadata.priceId) {
    throw new HttpError(400, 'No price id found in payment intent');
  }

  const planId = getPlanIdByPriceId(metadata.priceId);
  const plan = paymentPlans[planId];
  if (plan.effect.kind === 'subscription') {
    return;
  }

  const { numOfCreditsPurchased } = getPlanEffectPaymentDetails({ planId, planEffect: plan.effect });

  return updateUserStripePaymentDetails(
    { userStripeId, numOfCreditsPurchased, datePaid },
    prismaUserDelegate
  );
}

export async function handleCustomerSubscriptionUpdated(
<<<<<<< HEAD
  subscription: SubscriptionUpdatedData,
=======
  subscription: Stripe.Subscription,
>>>>>>> dd334e28
  prismaUserDelegate: PrismaClient['user']
) {
  const userStripeId = subscription.customer;
  let subscriptionStatus: SubscriptionStatus | undefined;

  const priceId = extractPriceId(subscription.items);
  const subscriptionPlan = getPlanIdByPriceId(priceId);

  // There are other subscription statuses, such as `trialing` that we are not handling and simply ignore
  // If you'd like to handle more statuses, you can add more cases above. Make sure to update the `SubscriptionStatus` type in `payment/plans.ts` as well
<<<<<<< HEAD
  if (subscription.status === 'active') {
    subscriptionStatus = subscription.cancel_at_period_end ? 'cancel_at_period_end' : 'active';
  } else if (subscription.status === 'past_due') {
    subscriptionStatus = 'past_due';
=======
  if (subscription.status === SubscriptionStatus.Active) {
    subscriptionStatus = subscription.cancel_at_period_end
      ? SubscriptionStatus.CancelAtPeriodEnd
      : SubscriptionStatus.Active;
  } else if (subscription.status === SubscriptionStatus.PastDue) {
    subscriptionStatus = SubscriptionStatus.PastDue;
>>>>>>> dd334e28
  }
  if (subscriptionStatus) {
    const user = await updateUserStripePaymentDetails(
      { userStripeId, subscriptionPlan, subscriptionStatus },
      prismaUserDelegate
    );
    if (subscription.cancel_at_period_end) {
      if (user.email) {
        await emailSender.send({
          to: user.email,
          subject: 'We hate to see you go :(',
          text: 'We hate to see you go. Here is a sweet offer...',
          html: 'We hate to see you go. Here is a sweet offer...',
        });
      }
    }
    return user;
  }
}

export async function handleCustomerSubscriptionDeleted(
<<<<<<< HEAD
  subscription: SubscriptionDeletedData,
  prismaUserDelegate: PrismaClient['user']
) {
  const userStripeId = subscription.customer;
  return updateUserStripePaymentDetails({ userStripeId, subscriptionStatus: 'deleted' }, prismaUserDelegate);
=======
  subscription: Stripe.Subscription,
  prismaUserDelegate: PrismaClient['user']
) {
  const userStripeId = validateUserStripeIdOrThrow(subscription.customer);
  return updateUserStripePaymentDetails(
    { userStripeId, subscriptionStatus: SubscriptionStatus.Deleted },
    prismaUserDelegate
  );
>>>>>>> dd334e28
}

type SubscsriptionItems = z.infer<typeof subscriptionItemsSchema>;

const subscriptionItemsSchema = z.object({
  data: z.array(
    z.object({
      price: z.object({
        id: z.string(),
      }),
    })
  ),
});

function extractPriceId(items: SubscsriptionItems): string {
  if (items.data.length > 1) {
    throw new HttpError(400, 'More than one item in stripe event object');
  }
  return items.data[0].price.id;
}

async function getSubscriptionLineItemsBySessionId(sessionId: string) {
  const { line_items: lineItemsRaw } = await stripe.checkout.sessions.retrieve(sessionId, {
    expand: ['line_items'],
  });

  const lineItems = await subscriptionItemsSchema.parseAsync(lineItemsRaw).catch((e) => {
    console.error(e);
    throw new Error('Error parsing Stripe line items');
  });

  return lineItems;
}

function getPlanIdByPriceId(priceId: string): PaymentPlanId {
  const planId = Object.values(PaymentPlanId).find(
    (planId) => paymentPlans[planId].getPaymentProcessorPlanId() === priceId
  );
  if (!planId) {
    throw new Error(`No plan with Stripe price id ${priceId}`);
  }
  return planId;
}

function getPlanEffectPaymentDetails({
  planId,
  planEffect,
}: {
  planId: PaymentPlanId;
  planEffect: PaymentPlanEffect;
}): {
  subscriptionPlan: PaymentPlanId | undefined;
  numOfCreditsPurchased: number | undefined;
} {
  switch (planEffect.kind) {
    case 'subscription':
      return { subscriptionPlan: planId, numOfCreditsPurchased: undefined };
    case 'credits':
      return { subscriptionPlan: undefined, numOfCreditsPurchased: planEffect.amount };
    default:
      assertUnreachable(planEffect);
  }
}<|MERGE_RESOLUTION|>--- conflicted
+++ resolved
@@ -4,7 +4,7 @@
 import express from 'express';
 import type { Stripe } from 'stripe';
 import { stripe } from './stripeClient';
-import { paymentPlans, PaymentPlanId, type SubscriptionStatus, type PaymentPlanEffect } from '../plans';
+import { paymentPlans, PaymentPlanId, SubscriptionStatus, type PaymentPlanEffect } from '../plans';
 import { updateUserStripePaymentDetails } from './paymentDetails';
 import { emailSender } from 'wasp/server/email';
 import { assertUnreachable } from '../../shared/utils';
@@ -62,7 +62,6 @@
     }
     return response.json({ received: true }); // Stripe expects a 200 response to acknowledge receipt of the webhook
   } catch (err) {
-<<<<<<< HEAD
     if (err instanceof UnhandledWebhookEventError) {
       return response.status(200).json({ received: true });
     }
@@ -73,38 +72,6 @@
     } else {
       return response.status(400).json({ error: 'Error Processing Stripe Webhook Event' });
     }
-=======
-    throw new HttpError(400, 'Error Constructing Stripe Webhook Event');
-  }
-  const prismaUserDelegate = context.entities.User;
-  switch (event.type) {
-    case 'checkout.session.completed':
-      const session = event.data.object as Stripe.Checkout.Session;
-      await handleCheckoutSessionCompleted(session, prismaUserDelegate);
-      break;
-    case 'invoice.paid':
-      const invoice = event.data.object as Stripe.Invoice;
-      await handleInvoicePaid(invoice, prismaUserDelegate);
-      break;
-    case 'payment_intent.succeeded':
-      const paymentIntent = event.data.object as Stripe.PaymentIntent;
-      await handlePaymentIntentSucceeded(paymentIntent, prismaUserDelegate);
-      break;
-    case 'customer.subscription.updated':
-      const updatedSubscription = event.data.object as Stripe.Subscription;
-      await handleCustomerSubscriptionUpdated(updatedSubscription, prismaUserDelegate);
-      break;
-    case 'customer.subscription.deleted':
-      const deletedSubscription = event.data.object as Stripe.Subscription;
-      await handleCustomerSubscriptionDeleted(deletedSubscription, prismaUserDelegate);
-      break;
-    default:
-      // If you'd like to handle more events, you can add more cases above.
-      // When deploying your app, you configure your webhook in the Stripe dashboard to only send the events that you're
-      // handling above and that are necessary for the functioning of your app. See: https://docs.opensaas.sh/guides/deploying/#setting-up-your-stripe-webhook
-      // In development, it is likely that you will receive other events that you are not handling, and that's fine. These can be ignored without any issues.
-      console.error('Unhandled event type: ', event.type);
->>>>>>> dd334e28
   }
 };
 
@@ -128,11 +95,7 @@
 // we can update the user's payment details here, but confirm credits or a subscription
 // if the payment succeeds in other, more specific, webhooks.
 export async function handleCheckoutSessionCompleted(
-<<<<<<< HEAD
   session: SessionCompletedData,
-=======
-  session: Stripe.Checkout.Session,
->>>>>>> dd334e28
   prismaUserDelegate: PrismaClient['user']
 ) {
   const userStripeId = session.customer;
@@ -154,13 +117,8 @@
 
 // This is called when a subscription is purchased or renewed and payment succeeds.
 // Invoices are not created for one-time payments, so we handle them in the payment_intent.succeeded webhook.
-<<<<<<< HEAD
 export async function handleInvoicePaid(invoice: InvoicePaidData, prismaUserDelegate: PrismaClient['user']) {
   const userStripeId = invoice.customer;
-=======
-export async function handleInvoicePaid(invoice: Stripe.Invoice, prismaUserDelegate: PrismaClient['user']) {
-  const userStripeId = validateUserStripeIdOrThrow(invoice.customer);
->>>>>>> dd334e28
   const datePaid = new Date(invoice.period_start * 1000);
   return updateUserStripePaymentDetails({ userStripeId, datePaid }, prismaUserDelegate);
 }
@@ -201,11 +159,7 @@
 }
 
 export async function handleCustomerSubscriptionUpdated(
-<<<<<<< HEAD
   subscription: SubscriptionUpdatedData,
-=======
-  subscription: Stripe.Subscription,
->>>>>>> dd334e28
   prismaUserDelegate: PrismaClient['user']
 ) {
   const userStripeId = subscription.customer;
@@ -216,19 +170,12 @@
 
   // There are other subscription statuses, such as `trialing` that we are not handling and simply ignore
   // If you'd like to handle more statuses, you can add more cases above. Make sure to update the `SubscriptionStatus` type in `payment/plans.ts` as well
-<<<<<<< HEAD
-  if (subscription.status === 'active') {
-    subscriptionStatus = subscription.cancel_at_period_end ? 'cancel_at_period_end' : 'active';
-  } else if (subscription.status === 'past_due') {
-    subscriptionStatus = 'past_due';
-=======
   if (subscription.status === SubscriptionStatus.Active) {
     subscriptionStatus = subscription.cancel_at_period_end
       ? SubscriptionStatus.CancelAtPeriodEnd
       : SubscriptionStatus.Active;
   } else if (subscription.status === SubscriptionStatus.PastDue) {
     subscriptionStatus = SubscriptionStatus.PastDue;
->>>>>>> dd334e28
   }
   if (subscriptionStatus) {
     const user = await updateUserStripePaymentDetails(
@@ -250,22 +197,14 @@
 }
 
 export async function handleCustomerSubscriptionDeleted(
-<<<<<<< HEAD
   subscription: SubscriptionDeletedData,
   prismaUserDelegate: PrismaClient['user']
 ) {
   const userStripeId = subscription.customer;
-  return updateUserStripePaymentDetails({ userStripeId, subscriptionStatus: 'deleted' }, prismaUserDelegate);
-=======
-  subscription: Stripe.Subscription,
-  prismaUserDelegate: PrismaClient['user']
-) {
-  const userStripeId = validateUserStripeIdOrThrow(subscription.customer);
   return updateUserStripePaymentDetails(
     { userStripeId, subscriptionStatus: SubscriptionStatus.Deleted },
     prismaUserDelegate
   );
->>>>>>> dd334e28
 }
 
 type SubscsriptionItems = z.infer<typeof subscriptionItemsSchema>;
