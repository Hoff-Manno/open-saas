--- conflicted
+++ resolved
@@ -1,15 +1,10 @@
 import * as z from 'zod';
 import { type UpdateIsUserAdminById, type GetPaginatedUsers } from 'wasp/server/operations';
 import { type User } from 'wasp/entities';
-<<<<<<< HEAD
 import { HttpError, prisma } from 'wasp/server';
-import { type SubscriptionStatus } from '../payment/plans';
+import { subscriptionStatusSchema, type SubscriptionStatus } from '../payment/plans';
 import { type Prisma } from '@prisma/client';
-=======
-import { HttpError } from 'wasp/server';
-import { subscriptionStatusSchema, type SubscriptionStatus } from '../payment/plans';
 import { ensureArgsSchemaOrThrowHttpError } from '../server/validation';
->>>>>>> ba623203
 
 const updateUserAdminByIdInputSchema = z.object({
   id: z.string().nonempty(),
@@ -38,18 +33,6 @@
   });
 };
 
-<<<<<<< HEAD
-type GetPaginatedUsersInput = {
-  skipPages: number;
-  filter: {
-    emailContains?: string;
-    isAdmin?: boolean;
-    subscriptionStatusIn?: SubscriptionStatus[];
-  };
-};
-
-=======
->>>>>>> ba623203
 type GetPaginatedUsersOutput = {
   users: Pick<
     User,
@@ -59,11 +42,12 @@
 };
 
 const getPaginatorArgsSchema = z.object({
-  skip: z.number(),
-  cursor: z.number().optional(),
-  emailContains: z.string().nonempty().optional(),
-  isAdmin: z.boolean().optional(),
-  subscriptionStatus: z.array(subscriptionStatusSchema).optional(),
+  skipPages: z.number(),
+  filter: z.object({
+    emailContains: z.string().nonempty().optional(),
+    isAdmin: z.boolean().optional(),
+    subscriptionStatusIn: z.array(subscriptionStatusSchema.nullable()).optional(),
+  }),
 });
 
 type GetPaginatedUsersInput = z.infer<typeof getPaginatorArgsSchema>;
@@ -72,7 +56,6 @@
   rawArgs,
   context
 ) => {
-<<<<<<< HEAD
   if (!context.user) {
     throw new HttpError(401, 'Only authenticated users are allowed to perform this operation');
   }
@@ -84,7 +67,8 @@
   const {
     skipPages,
     filter: { subscriptionStatusIn: subscriptionStatus, emailContains, isAdmin },
-  } = args;
+  } = ensureArgsSchemaOrThrowHttpError(getPaginatorArgsSchema, rawArgs);
+
   const includeUnsubscribedUsers = !!subscriptionStatus?.some((status) => status === null);
   const desiredSubscriptionStatuses = subscriptionStatus?.filter((status) => status !== null);
 
@@ -93,35 +77,11 @@
   const userPageQuery: Prisma.UserFindManyArgs = {
     skip: skipPages * pageSize,
     take: pageSize,
-=======
-  const { skip, emailContains, isAdmin, subscriptionStatus } = ensureArgsSchemaOrThrowHttpError(
-    getPaginatorArgsSchema,
-    rawArgs
-  );
-
-  if (!context.user?.isAdmin) {
-    throw new HttpError(401);
-  }
-
-  const allSubscriptionStatusOptions = subscriptionStatus;
-  const hasNotSubscribed = allSubscriptionStatusOptions?.find((status) => status === null);
-  const subscriptionStatusStrings = allSubscriptionStatusOptions?.filter((status) => status !== null) as
-    | string[]
-    | undefined;
-
-  const queryResults = await context.entities.User.findMany({
-    skip,
-    take: 10,
->>>>>>> ba623203
     where: {
       AND: [
         {
           email: {
-<<<<<<< HEAD
             contains: emailContains,
-=======
-            contains: emailContains || undefined,
->>>>>>> ba623203
             mode: 'insensitive',
           },
           isAdmin,
@@ -153,42 +113,11 @@
     },
   };
 
-<<<<<<< HEAD
   const [pageOfUsers, totalUsers] = await prisma.$transaction([
     context.entities.User.findMany(userPageQuery),
     context.entities.User.count({ where: userPageQuery.where }),
   ]);
   const totalPages = Math.ceil(totalUsers / pageSize);
-=======
-  const totalUserCount = await context.entities.User.count({
-    where: {
-      AND: [
-        {
-          email: {
-            contains: emailContains || undefined,
-            mode: 'insensitive',
-          },
-          isAdmin,
-        },
-        {
-          OR: [
-            {
-              subscriptionStatus: {
-                in: subscriptionStatusStrings,
-              },
-            },
-            {
-              subscriptionStatus: {
-                equals: hasNotSubscribed,
-              },
-            },
-          ],
-        },
-      ],
-    },
-  });
-  const totalPages = Math.ceil(totalUserCount / 10);
->>>>>>> ba623203
 
   return {
     users: pageOfUsers,
